--- conflicted
+++ resolved
@@ -11,15 +11,9 @@
 import unittest
 import numpy as np
 import torch
-<<<<<<< HEAD
-from surfify.models import SphericalUNet
-from surfify.datasets import make_classification
-from surfify.utils import icosahedron
-=======
 from surfify import models
 from surfify import utils
 from surfify import datasets
->>>>>>> 180f7967
 
 
 class TestModelsUNet(unittest.TestCase):
@@ -29,20 +23,16 @@
         """ Setup test.
         """
         self.order = 3
-        self.vertices, _ = icosahedron(self.order)
+        self.vertices, _ = utils.icosahedron(
+            order=self.order, standard_ico=True)
         self.n_classes = 2
         self.depth = 2
         self.start_filts = 8
         self.conv_modes = ["DiNe", "RePa"]
         self.rings = [1, 2]
         self.up_modes = ["interp", "transpose", "maxpad", "zeropad"]
-<<<<<<< HEAD
-        self.X, self.y = make_classification(
+        self.X, self.y = datasets.make_classification(
             self.vertices, n_samples=40, n_classes=self.n_classes, scale=1,
-=======
-        self.X, self.y = datasets.make_classification(
-            self.order, n_samples=40, n_classes=self.n_classes, scale=1,
->>>>>>> 180f7967
             seed=42)
         self.X = torch.from_numpy(self.X)
         self.y = torch.from_numpy(self.y)
@@ -60,21 +50,21 @@
                 in_order=self.order, in_channels=self.n_classes,
                 out_channels=self.n_classes, depth=self.depth,
                 start_filts=self.start_filts, conv_mode=conv_mode,
-                up_mode="interp", use_freesurfer=False)
+                up_mode="interp", standard_ico=True)
             out = model(self.X)
         for n_rings in self.rings:
             model = models.SphericalUNet(
                 in_order=self.order, in_channels=self.n_classes,
                 out_channels=self.n_classes, depth=self.depth,
                 start_filts=self.start_filts, conv_mode="DiNe",
-                dine_size=n_rings, up_mode="interp", use_freesurfer=False)
+                dine_size=n_rings, up_mode="interp", standard_ico=True)
             out = model(self.X)
         for up_mode in self.up_modes:
             model = models.SphericalUNet(
                 in_order=self.order, in_channels=self.n_classes,
                 out_channels=self.n_classes, depth=self.depth,
                 start_filts=self.start_filts, conv_mode="DiNe",
-                dine_size=1, up_mode=up_mode, use_freesurfer=False)
+                dine_size=1, up_mode=up_mode, standard_ico=True)
             out = model(self.X)
 
 
@@ -88,9 +78,10 @@
         self.n_classes = 2
         self.depth = 2
         self.start_filts = 8
-        ico_vertices, ico_triangles = utils.icosahedron(order=self.order)
+        ico_vertices, _ = utils.icosahedron(
+            order=self.order, standard_ico=True)
         X, y = datasets.make_classification(
-            self.order, n_samples=40, n_classes=self.n_classes, scale=1,
+            ico_vertices, n_samples=40, n_classes=self.n_classes, scale=1,
             seed=42)
         self.X = []
         for sample_idx in range(X.shape[0]):
@@ -119,6 +110,5 @@
 
 if __name__ == "__main__":
 
-    from surfify.utils import setup_logging
-    setup_logging(level="debug")
+    utils.setup_logging(level="debug")
     unittest.main()