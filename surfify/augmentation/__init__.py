# -*- coding: utf-8 -*-
##########################################################################
# NSAp - Copyright (C) CEA, 2021
# Distributed under the terms of the CeCILL-B license, as published by
# the CEA-CNRS-INRIA. Refer to the LICENSE file or to
# http://www.cecill.info/licences/Licence_CeCILL-B_V1-en.html
# for details.
##########################################################################

"""
Surface augmentations.
"""

# Imports
<<<<<<< HEAD
from .augmentation import (SphericalRandomCut, SphericalRandomRotation,
                           SphericalBlur, SphericalNoise)
=======
from .base import SurfCutOut, SurfNoise, SurfRotation
from .mixup import HemiMixUp, GroupMixUp
from .utils import interval, Transformer
>>>>>>> ff7ebc77
<|MERGE_RESOLUTION|>--- conflicted
+++ resolved
@@ -12,11 +12,6 @@
 """
 
 # Imports
-<<<<<<< HEAD
-from .augmentation import (SphericalRandomCut, SphericalRandomRotation,
-                           SphericalBlur, SphericalNoise)
-=======
-from .base import SurfCutOut, SurfNoise, SurfRotation
+from .base import SurfCutOut, SurfNoise, SurfRotation, SurfBlur
 from .mixup import HemiMixUp, GroupMixUp
-from .utils import interval, Transformer
->>>>>>> ff7ebc77
+from .utils import interval, Transformer